--- conflicted
+++ resolved
@@ -14,14 +14,10 @@
         base_transform += [transforms.Normalize(cifar10_mean, cifar10_std)]
     return transforms.Compose(base_transform)
 
-<<<<<<< HEAD
 
 def load_cifar10(
         data_path='./data', batch_size=128, public_split=0.8,
         augment=False, seed=233, exclude_class=None, exclude_prop=0.0):
-=======
-def load_cifar10(data_path='./data', batch_size=128, public_split=0.8, augment=True, seed=233, excluded_class=None, excluded_proportion=0.0):
->>>>>>> f5f9b63d
     """
     Load CIFAR-10 dataset and split into:
     - D0: public training data
